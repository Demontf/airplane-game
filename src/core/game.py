--- conflicted
+++ resolved
@@ -19,13 +19,10 @@
         self.screen = pygame.display.set_mode((self.width, self.height))
         pygame.display.set_caption(config.get('GAME', 'TITLE'))
         
-<<<<<<< HEAD
         # Initialize clock
         self.clock = pygame.time.Clock()
         self.fps = config.getint('GAME', 'FPS')
-        
-=======
->>>>>>> 66cdbdae
+
         # Initialize managers
         self.audio = AudioManager(config)
         self.animation = AnimationManager()
@@ -140,10 +137,8 @@
         return True
 
     def update(self):
-<<<<<<< HEAD
         """Update game state"""
-=======
->>>>>>> 66cdbdae
+
         # Start performance monitoring
         self.performance.start_frame()
         
@@ -156,13 +151,7 @@
             if not self.is_multiplayer or (self.is_multiplayer and self.config.getint('NETWORK', 'ROLE') == 1):
                 self.logic.spawn_enemies()
             self.logic.update_level()
-            
-<<<<<<< HEAD
-=======
-            # Update particle effects
-            self.particle_emitter.update()
-            
->>>>>>> 66cdbdae
+
             # Update animations
             for effect in self.effects:
                 if effect.animation.finished:
@@ -247,11 +236,6 @@
                 player = self.remote_player_sprites[player_id]
                 player.lives = data['lives']
 
-<<<<<<< HEAD
-=======
-
-
->>>>>>> 66cdbdae
     def draw(self):
         """Draw everything to the screen"""
         self.screen.fill((0, 0, 0))
